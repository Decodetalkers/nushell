--- conflicted
+++ resolved
@@ -4,13 +4,8 @@
 
 pub fn from_csv_string_to_value(
     s: String,
-<<<<<<< HEAD
-    span: impl Into<Span>,
-) -> Result<Spanned<Value>, Box<dyn std::error::Error>> {
-=======
     tag: impl Into<Tag>,
 ) -> Result<Tagged<Value>, Box<dyn std::error::Error>> {
->>>>>>> 600f0f3a
     let mut reader = ReaderBuilder::new()
         .has_headers(false)
         .from_reader(s.as_bytes());
