--- conflicted
+++ resolved
@@ -55,10 +55,6 @@
     }
 
     fn highlight<'l>(&self, line: &'l str, _pos: usize) -> Cow<'l, str> {
-<<<<<<< HEAD
-
-=======
->>>>>>> 3b35dcb6
         let tokens = crate::parser::pipeline(nom_input(line));
 
         match tokens {
@@ -69,15 +65,9 @@
                     Err(_) => return Cow::Borrowed(line),
                     Ok(v) => v,
                 };
-<<<<<<< HEAD
 
                 let mut iter = tokens.into_iter();
 
-=======
-
-                let mut iter = tokens.into_iter();
-
->>>>>>> 3b35dcb6
                 match iter.next() {
                     None => return Cow::Owned(out),
                     Some(v) => out.push_str(v.span().slice(line)),
