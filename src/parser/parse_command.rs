use crate::errors::{ArgumentError, ShellError};
<<<<<<< HEAD
use crate::parser::registry::{Signature, CommandRegistry, NamedType, PositionalType};
use crate::parser::{baseline_parse_tokens, CallNode, Span, Spanned};
=======
use crate::parser::registry::{CommandConfig, CommandRegistry, NamedType, PositionalType};
use crate::parser::{baseline_parse_tokens, CallNode};
>>>>>>> 600f0f3a
use crate::parser::{
    hir::{self, NamedArguments},
    Flag, RawToken, TokenNode,
};
use crate::{Span, Tag, Tagged, Text};
use log::trace;

pub fn parse_command(
<<<<<<< HEAD
    config: &Signature,
    registry: &CommandRegistry,
    call: &Spanned<CallNode>,
=======
    config: &CommandConfig,
    registry: &dyn CommandRegistry,
    call: &Tagged<CallNode>,
>>>>>>> 600f0f3a
    source: &Text,
) -> Result<hir::Call, ShellError> {
    let Tagged { item: raw_call, .. } = call;

    trace!("Processing {:?}", config);

    let head = parse_command_head(call.head())?;

    let children: Option<Vec<TokenNode>> = raw_call.children().as_ref().map(|nodes| {
        nodes
            .iter()
            .cloned()
            .filter(|node| match node {
                TokenNode::Whitespace(_) => false,
                _ => true,
            })
            .collect()
    });

    match parse_command_tail(&config, registry, children, source, call.span())? {
        None => Ok(hir::Call::new(Box::new(head), None, None)),
        Some((positional, named)) => Ok(hir::Call::new(Box::new(head), positional, named)),
    }
}

fn parse_command_head(head: &TokenNode) -> Result<hir::Expression, ShellError> {
    match head {
        TokenNode::Token(
            spanned @ Tagged {
                item: RawToken::Bare,
                ..
            },
        ) => Ok(spanned.map(|_| hir::RawExpression::Literal(hir::Literal::Bare))),

        TokenNode::Token(Tagged {
            item: RawToken::String(inner_span),
            tag: Tag { span, origin: None },
        }) => Ok(Tagged::from_simple_spanned_item(
            hir::RawExpression::Literal(hir::Literal::String(*inner_span)),
            *span,
        )),

        other => Err(ShellError::unexpected(&format!(
            "command head -> {:?}",
            other
        ))),
    }
}

fn parse_command_tail(
    config: &Signature,
    registry: &CommandRegistry,
    tail: Option<Vec<TokenNode>>,
    source: &Text,
    command_span: Span,
) -> Result<Option<(Option<Vec<hir::Expression>>, Option<NamedArguments>)>, ShellError> {
    let tail = &mut match &tail {
        None => hir::TokensIterator::new(&[]),
        Some(tail) => hir::TokensIterator::new(tail),
    };

    let mut named = NamedArguments::new();

    trace_remaining("nodes", tail.clone(), source);

    for (name, kind) in &config.named {
        trace!(target: "nu::parse", "looking for {} : {:?}", name, kind);

        match kind {
            NamedType::Switch => {
                let flag = extract_switch(name, tail, source);

                named.insert_switch(name, flag);
            }
            NamedType::Mandatory(syntax_type) => {
                match extract_mandatory(config, name, tail, source, command_span) {
                    Err(err) => return Err(err), // produce a correct diagnostic
                    Ok((pos, flag)) => {
                        tail.move_to(pos);

                        if tail.at_end() {
                            return Err(ShellError::argument_error(
                                config.name.clone(),
                                ArgumentError::MissingValueForName(name.to_string()),
                                flag.span(),
                            ));
                        }

                        let expr =
                            hir::baseline_parse_next_expr(tail, registry, source, *syntax_type)?;

                        tail.restart();
                        named.insert_mandatory(name, expr);
                    }
                }
            }
            NamedType::Optional(syntax_type) => match extract_optional(name, tail, source) {
                Err(err) => return Err(err), // produce a correct diagnostic
                Ok(Some((pos, flag))) => {
                    tail.move_to(pos);

                    if tail.at_end() {
                        return Err(ShellError::argument_error(
                            config.name.clone(),
                            ArgumentError::MissingValueForName(name.to_string()),
                            flag.span(),
                        ));
                    }

                    let expr = hir::baseline_parse_next_expr(tail, registry, source, *syntax_type)?;

                    tail.restart();
                    named.insert_optional(name, Some(expr));
                }

                Ok(None) => {
                    tail.restart();
                    named.insert_optional(name, None);
                }
            },
        };
    }

    trace_remaining("after named", tail.clone(), source);

    let mut positional = vec![];

    for arg in &config.positional {
        trace!("Processing positional {:?}", arg);

        match arg {
            PositionalType::Mandatory(..) => {
                if tail.len() == 0 {
                    return Err(ShellError::argument_error(
                        config.name.clone(),
                        ArgumentError::MissingMandatoryPositional(arg.name().to_string()),
                        command_span,
                    ));
                }
            }

            PositionalType::Optional(..) => {
                if tail.len() == 0 {
                    break;
                }
            }
        }

        let result = hir::baseline_parse_next_expr(tail, registry, source, arg.syntax_type())?;

        positional.push(result);
    }

    trace_remaining("after positional", tail.clone(), source);

    // TODO: Only do this if rest params are specified
    let remainder = baseline_parse_tokens(tail, registry, source)?;
    positional.extend(remainder);

    trace_remaining("after rest", tail.clone(), source);

    trace!("Constructed positional={:?} named={:?}", positional, named);

    let positional = match positional {
        positional if positional.len() == 0 => None,
        positional => Some(positional),
    };

    let named = match named {
        named if named.named.is_empty() => None,
        named => Some(named),
    };

    trace!("Normalized positional={:?} named={:?}", positional, named);

    Ok(Some((positional, named)))
}

fn extract_switch(name: &str, tokens: &mut hir::TokensIterator<'_>, source: &Text) -> Option<Flag> {
    tokens
        .extract(|t| t.as_flag(name, source))
        .map(|(_pos, flag)| flag.item)
}

fn extract_mandatory(
    config: &Signature,
    name: &str,
    tokens: &mut hir::TokensIterator<'a>,
    source: &Text,
    span: Span,
) -> Result<(usize, Tagged<Flag>), ShellError> {
    let flag = tokens.extract(|t| t.as_flag(name, source));

    match flag {
        None => Err(ShellError::argument_error(
            config.name.clone(),
            ArgumentError::MissingMandatoryFlag(name.to_string()),
            span,
        )),

        Some((pos, flag)) => {
            tokens.remove(pos);
            Ok((pos, flag))
        }
    }
}

fn extract_optional(
    name: &str,
    tokens: &mut hir::TokensIterator<'a>,
    source: &Text,
) -> Result<(Option<(usize, Tagged<Flag>)>), ShellError> {
    let flag = tokens.extract(|t| t.as_flag(name, source));

    match flag {
        None => Ok(None),
        Some((pos, flag)) => {
            tokens.remove(pos);
            Ok(Some((pos, flag)))
        }
    }
}

pub fn trace_remaining(desc: &'static str, tail: hir::TokensIterator<'a>, source: &Text) {
    trace!(
        "{} = {:?}",
        desc,
        itertools::join(
            tail.debug_remaining()
                .iter()
                .map(|i| format!("%{:?}%", i.debug(source))),
            " "
        )
    );
}<|MERGE_RESOLUTION|>--- conflicted
+++ resolved
@@ -1,11 +1,6 @@
 use crate::errors::{ArgumentError, ShellError};
-<<<<<<< HEAD
-use crate::parser::registry::{Signature, CommandRegistry, NamedType, PositionalType};
-use crate::parser::{baseline_parse_tokens, CallNode, Span, Spanned};
-=======
-use crate::parser::registry::{CommandConfig, CommandRegistry, NamedType, PositionalType};
+use crate::parser::registry::{CommandRegistry, NamedType, PositionalType, Signature};
 use crate::parser::{baseline_parse_tokens, CallNode};
->>>>>>> 600f0f3a
 use crate::parser::{
     hir::{self, NamedArguments},
     Flag, RawToken, TokenNode,
@@ -14,15 +9,9 @@
 use log::trace;
 
 pub fn parse_command(
-<<<<<<< HEAD
     config: &Signature,
     registry: &CommandRegistry,
-    call: &Spanned<CallNode>,
-=======
-    config: &CommandConfig,
-    registry: &dyn CommandRegistry,
     call: &Tagged<CallNode>,
->>>>>>> 600f0f3a
     source: &Text,
 ) -> Result<hir::Call, ShellError> {
     let Tagged { item: raw_call, .. } = call;
